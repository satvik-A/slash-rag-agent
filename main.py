--- conflicted
+++ resolved
@@ -13,10 +13,7 @@
 QDRANT_HOST = os.getenv("QDRANT-URL")
 
 # Fallback validation for critical .env variables
-<<<<<<< HEAD
-=======
-assert Azure_OpenAI and Azure_link and QDRANT_API_KEY and QDRANT_HOST, "Missing one or more critical .env variables"
->>>>>>> d79b3b0f
+
 
 
 
