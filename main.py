--- conflicted
+++ resolved
@@ -451,20 +451,10 @@
 
     if not session["question_stack"]:
         return {"error": "No previous question to go back to."}
-<<<<<<< HEAD
     session["current_question_index"] -= 1
     key, _, _ = session["question_stack"].pop()
     session["recipient_context"].pop(key, None)
     session["only_questions"].pop()
-    return
-=======
-    global current_question_index
-    current_question_index -= 1
-    key, question, answer = question_stack.pop()
-    if key in recipient_context:
-        del recipient_context[key]
-    if only_questions:
-        only_questions.pop()
     return
 
 # ---------------------------------------------------------------------
@@ -478,7 +468,6 @@
     only_questions.clear()
     current_question_index = 0
     print("🔄 All previous data cleared. Starting fresh!")
->>>>>>> 117df331
 
 import random
 
